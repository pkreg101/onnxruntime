{
   "Registrations": [
      {
         "component": {
            "type": "git",
            "git": {
               "commitHash": "e7e1482087f58913b80a20b04d5c58d9d6d90155",
               "repositoryUrl": "https://github.com/HowardHinnant/date.git"
            }
         }
      },
      {
         "component": {
            "type": "git",
            "git": {
               "commitHash": "42c53187a56c12dc5518cc25e778e5e3e7dbaf72",
               "repositoryUrl": "https://github.com/google/gemmlowp.git"
            }
         }
      },
      {
         "component": {
            "type": "git",
            "git": {
               "commitHash": "703bd9caab50b139428cea1aaff9974ebee5742e",
               "repositoryUrl": "https://github.com/google/googletest.git"
            }
         }
      },
      {
         "component": {
            "type": "git",
            "git": {
               "commitHash": "58123b93bd7f12d17ac0c46379a0f2c0255d9213",
               "repositoryUrl": "https://github.com/martinmoene/gsl-lite.git"
            }
         }
      },
      {
         "component": {
            "type": "git",
            "git": {
               "commitHash": "436617053d0f39a1019a371c3a9aa599b3cb2cea",
               "repositoryUrl": "https://github.com/google/nsync.git"
            }
         }
      },
      {
         "component": {
            "type": "git",
            "git": {
<<<<<<< HEAD
               "commitHash": "8d15705ec29c2867847d1a8affad9fe19dedb2e3",
=======
               "commitHash": "8bee53756ba8b8a3aca47c5719e35fca150ab79e",
>>>>>>> 4d71958c
               "repositoryUrl": "https://github.com/onnx/onnx.git"
            }
         }
      },
      {
         "component": {
            "type": "git",
            "git": {
               "commitHash": "e776aa0275e293707b6a0901e0e8d8a8a3679508",
               "repositoryUrl": "https://github.com/google/benchmark.git"
            }
         }
      },
      {
         "component": {
            "type": "git",
            "git": {
               "commitHash": "00a0aa992953d6482114a0f539a21bb535a16383",
               "repositoryUrl": "https://github.com/pybind/pybind11.git"
            }
         }
      },
      {
         "component": {
            "type": "git",
            "git": {
               "commitHash": "6a00cbc4a9b8e68b71caf7f774b3f9c753ae84d5",
               "repositoryUrl": "https://github.com/wjakob/clang-cindex-python3.git"
            }
         }
      },
      {
         "component": {
            "type": "git",
            "git": {
               "commitHash": "5b7683f49e1e9223cf9927b24f6fd3d6bd82e3f8",
               "repositoryUrl": "https://github.com/google/benchmark.git"
            }
         }
      },
      {
         "component": {
            "type": "git",
            "git": {
               "commitHash": "c3bb0ee2a63279a803aaad956b9b26d74bf9e6e2",
               "repositoryUrl": "https://github.com/google/googletest.git"
            }
         }
      },
      {
         "component": {
            "type": "git",
            "git": {
               "commitHash": "638d7d2407de27f98f542f61a37a33c90a2e75a9",
               "repositoryUrl": "https://github.com/microsoft/onnxruntime-tvm.git"
            }
         }
      },
      {
         "component": {
            "type": "git",
            "git": {
               "commitHash": "e4a4c02764d37c9c3db0d64c4996651a3ef9513c",
               "repositoryUrl": "https://github.com/dmlc/HalideIR.git"
            }
         }
      },
      {
         "component": {
            "type": "git",
            "git": {
               "commitHash": "bee4d1dd8dc1ee4a1fd8fa6a96476c2f8b7492a3",
               "repositoryUrl": "https://github.com/dmlc/dlpack.git"
            }
         }
      },
      {
         "component": {
            "type": "git",
            "git": {
               "commitHash": "4d49691f1a9d944c3b0aa5e63f1db3cad1f941f8",
               "repositoryUrl": "https://github.com/dmlc/dmlc-core.git"
            }
         }
      },
      {
         "component": {
            "type": "git",
            "git": {
               "commitHash": "54a0a9c9dd83aad42e79238ec8f0932b2a5e7881",
               "repositoryUrl": "https://gitlab.com/libeigen/eigen.git"
            }
         }
      },
      {
         "component": {
            "type": "git",
            "git": {
               "commitHash": "e02b83cc5e3c4d30f93dba945162e3aa58d962d6",
               "repositoryUrl": "https://github.com/jemalloc/jemalloc.git"
            }
         }
      },
      {
         "component": {
            "type": "git",
            "git": {
               "commitHash": "7de7e5d02bf687f971e7668963649728356e0c20",
               "repositoryUrl": "https://github.com/intel/mkl-dnn.git"
            }
         }
      },
      {
         "component": {
            "type": "git",
            "git": {
               "commitHash": "d860915b0198ddb96f93e9e97a789af156544dc6",
               "repositoryUrl": "https://github.com/tensorflow/tensorflow.git"
            }
         }
      },
      {
         "component": {
            "type": "git",
            "git": {
               "commitHash": "eddf9023206dc40974c26f589ee2ad63a4227a1e",
               "repositoryUrl": "https://github.com/glennrp/libpng.git"
            }
         }
      },
      {
         "component": {
            "type": "git",
            "git": {
               "commitHash": "217f52fb121ef92491e5d5f71394b07ce4ead1d0",
               "repositoryUrl": "https://github.com/KjellKod/g3log.git"
            }
         }
      },
      {
         "component": {
            "type": "git",
            "git": {
               "commitHash": "50893291621658f355bc5b4d450a8d06a563053d",
               "repositoryUrl": "https://github.com/madler/zlib.git"
            }
         }
      },
      {
         "component": {
            "type": "git",
            "git": {
               "commitHash": "d264a2603493fecda607c1d1cda87fedba77d36b",
               "repositoryUrl": "https://github.com/Microsoft/CNTK.git"
            }
         }
      },
      {
         "component": {
            "type": "git",
            "git": {
               "commitHash": "971e2e89d08deeae0139d3011d15646fdac13c92",
               "repositoryUrl": "https://github.com/numpy/numpy.git"
            }
         }
      },
      {
         "component": {
            "type": "git",
            "git": {
               "commitHash": "90537289a04ef5d572496240e2ac3a881be518d2",
               "repositoryUrl": "https://github.com/pytorch/pytorch.git"
            }
         }
      },
      {
         "component": {
            "type": "git",
            "git": {
               "commitHash": "7389dbac82d362f296dc2746f10e43ffa1615660",
               "repositoryUrl": "https://github.com/scikit-learn/scikit-learn.git"
            }
         }
      },
      {
         "component": {
            "type": "git",
            "git": {
               "commitHash": "30cad267151fa8f1b17da8c1ef0571da6da9a8f1",
               "repositoryUrl": "https://github.com/google/re2.git"
            }
         }
      },
      {
         "component": {
            "type": "git",
            "git": {
               "commitHash": "498de9f761bef56a032815ee44b6e6dbe0892cc4",
               "repositoryUrl": "https://github.com/protocolbuffers/protobuf.git"
            }
         }
      },
      {
         "component": {
            "type": "git",
            "git": {
               "commitHash": "eeebdab16155d34ff8f5f42137da7df4d1c7eab0",
               "repositoryUrl": "https://github.com/BVLC/caffe.git"
            }
         }
      },
      {
         "component": {
            "Type": "other",
            "Other": {
               "Name": "LLVM",
               "Version": "9.0.0",
               "DownloadUrl": "https://releases.llvm.org/9.0.0/llvm-9.0.0.src.tar.xz"
            }
         }
      },
      {
         "component": {
            "Type": "other",
            "Other": {
               "Name": "FreeBSD GetOpt",
               "Version": "12.0.0",
               "DownloadUrl": "https://svnweb.freebsd.org/base/release/12.0.0/lib/libc/stdlib/getopt.c?revision=341707&view=co"
            }
         }
      },
      {
         "component": {
            "type": "git",
            "git": {
               "commitHash": "c8ebe0da0776c1a6347139b074a901bd57fae499",
               "repositoryUrl": "https://github.com/onnx/onnx-tensorrt.git"
            }
         }
      },
      {
         "component": {
            "type": "git",
            "git": {
               "commitHash": "950fbf183274ab7d2092f99bab6c809ae87c7054",
               "repositoryUrl": "https://github.com/NervanaSystems/ngraph.git"
            }
         }
      },
      {
         "component": {
            "type": "git",
            "git": {
               "commitHash":"647d4c3f4d47d9cf63fb90ec175c414a005adea7",
               "repositoryUrl": "https://github.com/JDAI-CV/DNNLibrary.git"
            }
         }
      },
      {
         "component": {
            "type": "git",
            "git": {
               "commitHash": "9e7e8cbe9f675123dd41b7c62868acad39188cae",
               "repositoryUrl": "https://github.com/google/flatbuffers.git"
            }
         }
      },
      {
         "component": {
            "type": "git",
            "git": {
               "commitHash": "8d7a107d68c127f3f494bb7807b796c8c5a97a82",
               "repositoryUrl": "https://github.com/google/glog.git"
            }
         }
      },
      {
         "component": {
            "Type": "other",
            "Other": {
               "Name": "Boost",
               "Version": "1.69.0",
               "DownloadUrl": "http://dl.bintray.com/boostorg/release/1.69.0/source/boost_1_69_0.tar.bz2"
            }
         }
      },
      {
         "component": {
            "git": {
               "commitHash": "02a2a458ac15912d7d87cc1171e811b0c5219ece",
               "repositoryUrl": "https://github.com/grpc/grpc"
            },
            "type": "git"
         }
      },
      {
         "component": {
            "git": {
               "commitHash": "b29b21a81b32ec273f118f589f46d56ad3332420",
               "repositoryUrl": "https://github.com/google/boringssl.git"
            },
            "type": "git"
         }
      },
      {
         "component": {
            "git": {
               "commitHash": "3be1924221e1326df520f8498d704a5c4c8d0cce",
               "repositoryUrl": "https://github.com/c-ares/c-ares.git"
            },
            "type": "git"
         }
      },
      {
         "component": {
            "git": {
               "commitHash": "6599cac0965be8e5a835ab7a5684bbef033d5ad0",
               "repositoryUrl": "https://github.com/llvm-mirror/libcxx.git"
            },
            "type": "git"
         }
      },
      {
         "component": {
            "git": {
               "commitHash": "9245d481eb3e890f708ff2d7dadf2a10c04748ba",
               "repositoryUrl": "https://github.com/llvm-mirror/libcxxabi.git"
            },
            "type": "git"
         }
      },
      {
         "component": {
            "git": {
               "commitHash": "9ce4a77f61c134bbed28bfd5be5cd7dc0e80f5e3",
               "repositoryUrl": "https://github.com/google/upb.git"
            },
            "type": "git"
         }
      },
      {
         "component": {
            "git": {
              "commitHash": "e8c599bca6c56c44b6730ad93f6abbc9ecd60fc1",
              "repositoryUrl": "https://github.com/microsoft/wil"
            },
            "type": "git"
          }
      },
      {
         "component":{
            "type": "other",
            "Other": {
               "Name": "Go",
               "Version": "1.12.6",
               "DownloadUrl": "https://dl.google.com/go/go1.12.6.linux-amd64.tar.gz"
            }
         }
      },
      {
         "component": {
            "git": {
               "commitHash": "cc4bed2d74f7c8717e31f9579214ab52a9c9c610",
               "repositoryUrl": "https://github.com/abseil/abseil-cpp"
            },
            "type": "git",
            "comments": "used by onnxruntime server"
         }
      },
      {
         "component": {
            "type": "git",
            "git": {
               "commitHash": "256be563447a315f2a7993ec669460ba475fa86a",
               "repositoryUrl": "https://github.com/abseil/abseil-cpp"
            },
            "comments": "used by onnxruntime"
         }
      },
      {
         "component": {
            "git": {
               "commitHash": "c3cceac115c072fb63df1836ff46d8c60d9eb304",
               "repositoryUrl": "https://github.com/NVlabs/cub.git"
            },
            "type": "git"
         }
      },
      {
         "component": {
            "git": {
               "commitHash": "d98bf0278d6f59a58271425963a8422ff48fe249",
               "repositoryUrl": "https://github.com/nlohmann/json.git"
            },
            "type": "git"
         }
      },
      {
         "component": {
            "git": {
               "commitHash": "9dfa77ad5c59abd07b77a4c463315ef8112daefc",
               "repositoryUrl": "https://github.com/microsoft/FeaturizersLibrary.git"
            },
            "type": "git"
         }
      },
      {
         "component": {
            "git": {
               "commitHash": "39de59d5bca3a226a241b29571abe1493d15d07a",
               "repositoryUrl": "https://github.com/dcleblanc/SafeInt.git"
            },
            "type": "git"
         }
      }
   ],
   "Version": 1
}<|MERGE_RESOLUTION|>--- conflicted
+++ resolved
@@ -49,11 +49,7 @@
          "component": {
             "type": "git",
             "git": {
-<<<<<<< HEAD
-               "commitHash": "8d15705ec29c2867847d1a8affad9fe19dedb2e3",
-=======
                "commitHash": "8bee53756ba8b8a3aca47c5719e35fca150ab79e",
->>>>>>> 4d71958c
                "repositoryUrl": "https://github.com/onnx/onnx.git"
             }
          }
