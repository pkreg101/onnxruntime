--- conflicted
+++ resolved
@@ -32,12 +32,8 @@
   }
 
   // Run partitioning. Provide compiled_kernel_hashes if mode is kOrtFormatLoad.
-<<<<<<< HEAD
-  Status Partition(Graph& graph, FuncManager& func_mgr,
-=======
-  Status Partition(Graph& graph, bool export_dll, FuncManager& func_mgr, 
+  Status Partition(Graph& graph, FuncManager& func_mgr, 
                    TransformLayoutFunction transform_layout_function,
->>>>>>> 8cfa4b1c
                    Mode mode = Mode::kNormal,
                    std::unordered_map<std::string, HashValue>* compiled_kernel_hashes = nullptr) const;
 
@@ -45,14 +41,9 @@
   ORT_DISALLOW_COPY_ASSIGNMENT_AND_MOVE(GraphPartitioner);
 
 #if !defined(ORT_MINIMAL_BUILD)
-<<<<<<< HEAD
   Status PartitionOnnxFormatModel(Graph& graph, FuncManager& func_mgr,
-                                  KernelRegistry& fused_kernel_registry, Mode mode, int& fused_node_unique_id) const;
-=======
-  Status PartitionOnnxFormatModel(Graph& graph, bool export_dll, FuncManager& func_mgr,
                                   KernelRegistry& fused_kernel_registry, Mode mode,
                                   int& fused_node_unique_id, TransformLayoutFunction transform_layout_function) const;
->>>>>>> 8cfa4b1c
 #endif
 
   Status PartitionOrtFormatModel(Graph& graph, FuncManager& func_mgr, KernelRegistry& fused_kernel_registry,
