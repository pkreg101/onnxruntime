// Copyright (c) Microsoft Corporation. All rights reserved.
// Licensed under the MIT License.

#include "core/session/onnxruntime_cxx_api.h"
#include <vector>

#ifdef USE_CUDA
#include <cuda_runtime.h>
#endif

struct Input {
  const char* name = nullptr;
  std::vector<int64_t> dims;
  std::vector<float> values;
};

struct OrtTensorDimensions : std::vector<int64_t> {
  OrtTensorDimensions(Ort::CustomOpApi ort, const OrtValue* value) {
    OrtTensorTypeAndShapeInfo* info = ort.GetTensorTypeAndShape(value);
    std::vector<int64_t>::operator=(ort.GetTensorShape(info));
    ort.ReleaseTensorTypeAndShapeInfo(info);
  }
};

struct MyCustomKernel {
  MyCustomKernel(Ort::CustomOpApi ort, const OrtKernelInfo* /*info*/, void* compute_stream)
      : ort_(ort), compute_stream_(compute_stream) {
  }

  void Compute(OrtKernelContext* context);

 private:
  Ort::CustomOpApi ort_;
  void* compute_stream_;
};

struct MyCustomOp : Ort::CustomOpBase<MyCustomOp, MyCustomKernel> {
  explicit MyCustomOp(const char* provider, void* compute_stream) : provider_(provider), compute_stream_(compute_stream) {}

  void* CreateKernel(Ort::CustomOpApi api, const OrtKernelInfo* info) const { return new MyCustomKernel(api, info, compute_stream_); };
  const char* GetName() const { return "Foo"; };
  const char* GetExecutionProviderType() const { return provider_; };

  size_t GetInputTypeCount() const { return 2; };
  ONNXTensorElementDataType GetInputType(size_t /*index*/) const {
    // Both the inputs need to be necessarily of float type
    return ONNX_TENSOR_ELEMENT_DATA_TYPE_FLOAT;
  };

  size_t GetOutputTypeCount() const { return 1; };
  ONNXTensorElementDataType GetOutputType(size_t /*index*/) const { return ONNX_TENSOR_ELEMENT_DATA_TYPE_FLOAT; };

 private:
  const char* provider_;
  void* compute_stream_;
};

struct MyCustomKernelMultipleDynamicInputs {
  MyCustomKernelMultipleDynamicInputs(Ort::CustomOpApi ort, const OrtKernelInfo* /*info*/, void* compute_stream)
      : ort_(ort), compute_stream_(compute_stream) {
  }

  void Compute(OrtKernelContext* context);

 private:
  Ort::CustomOpApi ort_;
  void* compute_stream_;
};

struct MyCustomOpMultipleDynamicInputs : Ort::CustomOpBase<MyCustomOpMultipleDynamicInputs, MyCustomKernelMultipleDynamicInputs> {
  explicit MyCustomOpMultipleDynamicInputs(const char* provider, void* compute_stream) : provider_(provider), compute_stream_(compute_stream) {}

  void* CreateKernel(Ort::CustomOpApi api, const OrtKernelInfo* info) const { return new MyCustomKernelMultipleDynamicInputs(api, info, compute_stream_); };
  const char* GetName() const { return "Foo"; };
  const char* GetExecutionProviderType() const { return provider_; };

  size_t GetInputTypeCount() const { return 2; };
  ONNXTensorElementDataType GetInputType(size_t /*index*/) const {
    // Both the inputs are dynamic typed (i.e.) they can be any type and need not be
    // homogeneous
    return ONNX_TENSOR_ELEMENT_DATA_TYPE_UNDEFINED;
  };

  size_t GetOutputTypeCount() const { return 1; };
  ONNXTensorElementDataType GetOutputType(size_t /*index*/) const { return ONNX_TENSOR_ELEMENT_DATA_TYPE_FLOAT; };

 private:
  const char* provider_;
  void* compute_stream_;
};

struct MyCustomKernelWithOptionalInput {
  MyCustomKernelWithOptionalInput(Ort::CustomOpApi ort, const OrtKernelInfo* /*info*/) : ort_(ort) {
  }
  void Compute(OrtKernelContext* context);

 private:
  Ort::CustomOpApi ort_;
};

struct MyCustomOpWithOptionalInput : Ort::CustomOpBase<MyCustomOpWithOptionalInput, MyCustomKernelWithOptionalInput> {
  explicit MyCustomOpWithOptionalInput(const char* provider) : provider_(provider) {}

  void* CreateKernel(Ort::CustomOpApi api, const OrtKernelInfo* info) const { return new MyCustomKernelWithOptionalInput(api, info); };
  const char* GetName() const { return "FooBar"; };
  const char* GetExecutionProviderType() const { return provider_; };

  size_t GetInputTypeCount() const { return 3; };
  ONNXTensorElementDataType GetInputType(size_t /*index*/) const { return ONNX_TENSOR_ELEMENT_DATA_TYPE_FLOAT; };
  OrtCustomOpInputOutputCharacteristic GetInputCharacteristic(size_t index) const {
    // The second input (index == 1) is optional
    if (index == 1)
      return OrtCustomOpInputOutputCharacteristic::INPUT_OUTPUT_OPTIONAL;

    return OrtCustomOpInputOutputCharacteristic::INPUT_OUTPUT_REQUIRED;
  }

  size_t GetOutputTypeCount() const { return 1; };
  ONNXTensorElementDataType GetOutputType(size_t /*index*/) const { return ONNX_TENSOR_ELEMENT_DATA_TYPE_FLOAT; };
  OrtCustomOpInputOutputCharacteristic GetOutputCharacteristic(size_t /*index*/) const {
    return OrtCustomOpInputOutputCharacteristic::INPUT_OUTPUT_REQUIRED;
  }

 private:
  const char* provider_;
};

struct MyCustomKernelWithAttributes {
  MyCustomKernelWithAttributes(Ort::CustomOpApi ort, const OrtKernelInfo* info) : ort_(ort) {
    int_attr_ = ort_.KernelInfoGetAttribute<int64_t>(info, "int_attr");
    float_attr_ = ort_.KernelInfoGetAttribute<float>(info, "float_attr");

    ints_attr_ = ort_.KernelInfoGetAttribute<std::vector<int64_t>>(info, "ints_attr");
    floats_attr_ = ort_.KernelInfoGetAttribute<std::vector<float>>(info, "floats_attr");

    string_arr_ = ort_.KernelInfoGetAttribute<std::string>(info, "string_attr");
  }

  void Compute(OrtKernelContext* context);

 private:
  Ort::CustomOpApi ort_;

  int64_t int_attr_;
  float float_attr_;

  std::vector<int64_t> ints_attr_;
  std::vector<float> floats_attr_;

  std::string string_arr_;
};

struct MyCustomOpWithAttributes : Ort::CustomOpBase<MyCustomOpWithAttributes, MyCustomKernelWithAttributes> {
  explicit MyCustomOpWithAttributes(const char* provider) : provider_(provider) {}

  void* CreateKernel(Ort::CustomOpApi api, const OrtKernelInfo* info) const { return new MyCustomKernelWithAttributes(api, info); };
  const char* GetName() const { return "FooBar_Attr"; };
  const char* GetExecutionProviderType() const { return provider_; };

  size_t GetInputTypeCount() const { return 1; };
  ONNXTensorElementDataType GetInputType(size_t /*index*/) const { return ONNX_TENSOR_ELEMENT_DATA_TYPE_FLOAT; };

  size_t GetOutputTypeCount() const { return 1; };
  ONNXTensorElementDataType GetOutputType(size_t /*index*/) const { return ONNX_TENSOR_ELEMENT_DATA_TYPE_FLOAT; };

 private:
  const char* provider_;
};

//Slice array of floats or doubles between [from, to) and save to output
struct SliceCustomOpKernel {
  SliceCustomOpKernel(Ort::CustomOpApi ort, const OrtKernelInfo* /*info*/)
      : ort_(ort) {
  }

  void Compute(OrtKernelContext* context);

 private:
  Ort::CustomOpApi ort_;
};

struct SliceCustomOp : Ort::CustomOpBase<SliceCustomOp, SliceCustomOpKernel> {
  explicit SliceCustomOp(const char* provider) : provider_(provider) {}
  void* CreateKernel(Ort::CustomOpApi api, const OrtKernelInfo* info) const {
    return new SliceCustomOpKernel(api, info);
  };

  const char* GetName() const { return "Slice"; };
  const char* GetExecutionProviderType() const { return provider_; };

  size_t GetInputTypeCount() const { return 3; };
  ONNXTensorElementDataType GetInputType(size_t index) const {
    if (index == 0)
      return ONNX_TENSOR_ELEMENT_DATA_TYPE_UNDEFINED;  // input array of float or double
    else if (index == 1)
      return ONNX_TENSOR_ELEMENT_DATA_TYPE_INT64;  // slice from

    // index 2 (keep compiler happy on Linux)
    return ONNX_TENSOR_ELEMENT_DATA_TYPE_INT64;  // slice to
  };

  size_t GetOutputTypeCount() const { return 1; };
  ONNXTensorElementDataType GetOutputType(size_t /*index*/) const {
    return ONNX_TENSOR_ELEMENT_DATA_TYPE_UNDEFINED;
  }

 private:
  const char* provider_;
};

struct EagerCustomKernel {
  EagerCustomKernel(Ort::CustomOpApi ort, const OrtKernelInfo* info, void*);

  ~EagerCustomKernel();
  void Compute(OrtKernelContext* context);

 private:
  Ort::CustomOpApi ort_;
<<<<<<< HEAD
  void* compute_stream_{};
  OrtOp op_add{};
=======
  OrtEagerOperator op_add{};
>>>>>>> cb7797e9
};

struct EagerCustomOp : Ort::CustomOpBase<EagerCustomOp, EagerCustomKernel> {
  explicit EagerCustomOp(const char* provider, void* compute_stream) : provider_(provider), compute_stream_(compute_stream) {}

  void* CreateKernel(Ort::CustomOpApi api, const OrtKernelInfo* info) const { return new EagerCustomKernel(api, info, compute_stream_); };
  const char* GetName() const { return "Foo"; };
  const char* GetExecutionProviderType() const { return provider_; };

  size_t GetInputTypeCount() const { return 2; };
  ONNXTensorElementDataType GetInputType(size_t /*index*/) const {
    return ONNX_TENSOR_ELEMENT_DATA_TYPE_FLOAT;
  };

  size_t GetOutputTypeCount() const { return 1; };
  ONNXTensorElementDataType GetOutputType(size_t /*index*/) const { return ONNX_TENSOR_ELEMENT_DATA_TYPE_FLOAT; };

 private:
  const char* provider_;
  void* compute_stream_;
};<|MERGE_RESOLUTION|>--- conflicted
+++ resolved
@@ -216,12 +216,8 @@
 
  private:
   Ort::CustomOpApi ort_;
-<<<<<<< HEAD
   void* compute_stream_{};
   OrtOp op_add{};
-=======
-  OrtEagerOperator op_add{};
->>>>>>> cb7797e9
 };
 
 struct EagerCustomOp : Ort::CustomOpBase<EagerCustomOp, EagerCustomKernel> {
